const Pool1 = artifacts.require('Pool1Mock');
const Pool2 = artifacts.require('Pool2');
const PoolData = artifacts.require('PoolDataMock');
const NXMToken = artifacts.require('NXMToken');
const TokenController = artifacts.require('TokenController');
const TokenFunctions = artifacts.require('TokenFunctionMock');
const TokenData = artifacts.require('TokenDataMock');
const Claims = artifacts.require('Claims');
const ClaimsData = artifacts.require('ClaimsDataMock');

const ClaimsReward = artifacts.require('ClaimsReward');
const QuotationDataMock = artifacts.require('QuotationDataMock');
const Quotation = artifacts.require('Quotation');
const DAI = artifacts.require('MockDAI');
const NXMaster = artifacts.require('NXMasterMock');
const MemberRoles = artifacts.require('MemberRoles');
const MCR = artifacts.require('MCR');
const Governance = artifacts.require('Governance');
const PooledStaking = artifacts.require('PooledStakingMock');

const {assertRevert} = require('./utils/assertRevert');
const {advanceBlock} = require('./utils/advanceToBlock');
const {ether, toWei, toHex} = require('./utils/ethTools');
const {increaseTimeTo, duration} = require('./utils/increaseTime');
const {latestTime} = require('./utils/latestTime');
const gvProp = require('./utils/gvProposal.js').gvProposal;
const encode = require('./utils/encoder.js').encode;
const getQuoteValues = require('./utils/getQuote.js').getQuoteValues;
const getValue = require('./utils/getMCRPerThreshold.js').getValue;

const CLA = '0x434c41';
const CA_ETH = '0x455448';
const fee = toWei(0.002);
const QE = '0x51042c4d8936a7764d18370a6a0762b860bb8e07';
const PID = 0;
const smartConAdd = '0xd0a6e6c54dbc68db5db3a091b171a77407ff7ccf';
const coverPeriod = 61;
const coverDetails = [1, '3362445813369838', '744892736679184', '7972408607'];
const v = 28;
const r = '0x66049184fb1cf394862cca6c3b2a0c462401a671d0f2b20597d121e56768f90a';
const s = '0x4c28c8f8ff0548dd3a41d7c75621940eb4adbac13696a2796e98a59691bf53ff';

let tk;
let tf;
let tc;
let td;
let P1;
let cr;
let cl;
let qd;
let qt;
let cad;
let p2;
let pd;
let nxms;
let mr;
let mcr;
let ps;
const BN = web3.utils.BN;

const BigNumber = web3.BigNumber;
require('chai')
  .use(require('chai-bignumber')(BigNumber))
  .should();

contract('Claim', function([
  owner,
  member1,
  member2,
  member3,
  member4,
  notCoverHolder,
  notMember,
  govVoter1,
  govVoter2,
  govVoter3,
  govVoter4
]) {
  const P_18 = new BN(toWei(1).toString());
  const stakeTokens = ether(20);
  const tokens = ether(200);
  const validity = duration.days(30);
  const UNLIMITED_ALLOWANCE = new BN((2).toString())
    .pow(new BN((256).toString()))
    .sub(new BN((1).toString()));

  before(async function() {
    await advanceBlock();
    tk = await NXMToken.deployed();
    tf = await TokenFunctions.deployed();
    td = await TokenData.deployed();
    cr = await ClaimsReward.deployed();
    cl = await Claims.deployed();
    cd = await ClaimsData.deployed();
    qd = await QuotationDataMock.deployed();
    P1 = await Pool1.deployed();
    pd = await PoolData.deployed();
    qt = await Quotation.deployed();
    p2 = await Pool2.deployed();
    cad = await DAI.deployed();
    mcr = await MCR.deployed();
    nxms = await NXMaster.at(await td.ms());
    tc = await TokenController.at(await nxms.getLatestAddress(toHex('TC')));
    mr = await MemberRoles.at(await nxms.getLatestAddress('0x4d52'));
    ps = await PooledStaking.deployed();
    await mr.addMembersBeforeLaunch([], []);
    (await mr.launched()).should.be.equal(true);
    await mcr.addMCRData(
      await getValue(toWei(2), pd, mcr),
      toWei(100),
      toWei(2),
      ['0x455448', '0x444149'],
      [100, 65407],
      20181011
    );
    (await pd.capReached()).toString().should.be.equal((1).toString());
    // await mr.payJoiningFee(web3.eth.accounts[0], {
    //   from: web3.eth.accounts[0],
    //   value: fee
    // });
    // await mr.kycVerdict(web3.eth.accounts[0], true);
    const Web3 = require('web3');
    const web3 = new Web3(
      new Web3.providers.HttpProvider('http://localhost:8545')
    );

    for (let itr = 7; itr < 11; itr++) {
      await mr.payJoiningFee(web3.eth.accounts[itr], {
        from: web3.eth.accounts[itr],
        value: fee
      });
      await mr.kycVerdict(web3.eth.accounts[itr], true);
      let isMember = await nxms.isMember(web3.eth.accounts[itr]);
      isMember.should.equal(true);

      await tk.transfer(web3.eth.accounts[itr], toWei(275000));
    }
  });

  describe('Submit Claim', function() {
    before(async function() {
      await mr.payJoiningFee(member1, {from: member1, value: fee});
      await mr.kycVerdict(member1, true);
      await mr.payJoiningFee(member2, {from: member2, value: fee});
      await mr.kycVerdict(member2, true);
      await mr.payJoiningFee(member3, {from: member3, value: fee});
      await mr.kycVerdict(member3, true);
      await mr.payJoiningFee(member4, {from: member4, value: fee});
      await mr.kycVerdict(member4, true);
      await tk.approve(tc.address, UNLIMITED_ALLOWANCE, {from: member1});
      await tk.approve(tc.address, UNLIMITED_ALLOWANCE, {from: member2});
      await tk.approve(tc.address, UNLIMITED_ALLOWANCE, {from: member3});
      await tk.approve(tc.address, UNLIMITED_ALLOWANCE, {from: member4});
      await tk.transfer(member1, tokens);
      await tk.transfer(member2, tokens);
      await tk.transfer(member3, tokens);
      await tk.transfer(member4, tokens);
<<<<<<< HEAD

      const stakers = [member1, member2, member3];
      for (const staker of stakers) {
        await tk.approve(ps.address, stakeTokens, {
          from: staker
        });
        await ps.depositAndStake(stakeTokens, [smartConAdd], [stakeTokens], {
          from: staker
        });
      }
=======
      await tf.addStake(smartConAdd, stakeTokens, {from: member1});
      await tf.addStake(smartConAdd, stakeTokens, {from: member2});
      await tf.addStake(smartConAdd, stakeTokens, {from: member3});
>>>>>>> a2f78e4e
    });

    describe('if member', function() {
      let coverHolder = member1;
      describe('if does not purchased cover', function() {
        it('7.1 reverts', async function() {
          await assertRevert(cl.submitClaim(0, {from: member1}));
        });
      });

      describe('if holds a cover', function() {
        before(async function() {
          coverDetails[4] = 7972408607001;
          var vrsdata = await getQuoteValues(
            coverDetails,
            toHex('ETH'),
            coverPeriod,
            smartConAdd,
            qt.address
          );
          await P1.makeCoverBegin(
            smartConAdd,
            toHex('ETH'),
            coverDetails,
            coverPeriod,
            vrsdata[0],
            vrsdata[1],
            vrsdata[2],
            {from: coverHolder, value: coverDetails[1]}
          );
          coverDetails[4] = 7972408607002;
          vrsdata = await getQuoteValues(
            coverDetails,
            toHex('ETH'),
            coverPeriod,
            smartConAdd,
            qt.address
          );
          await P1.makeCoverBegin(
            smartConAdd,
            toHex('ETH'),
            coverDetails,
            coverPeriod,
            vrsdata[0],
            vrsdata[1],
            vrsdata[2],
            {from: coverHolder, value: coverDetails[1]}
          );
        });

        describe('if member is cover owner', function() {
          describe('if cover does not expires', function() {
            describe('if claim is not submitted yet', function() {
              let initialCurrencyAssetVarMin;
              let coverID;
              let coverCurr;
              it('7.2 should be able to submit claim', async function() {
                coverID = await qd.getAllCoversOfUser(coverHolder);
                coverCurr = await qd.getCurrencyOfCover(coverID[0]);
                initialCurrencyAssetVarMin = await pd.getCurrencyAssetVarMin(
                  coverCurr
                );
                await P1.transferFundToOtherAdd(owner, toWei(5)); // To check insufficientTrade condition

                let initialUserClaimCount = await cd.getUserClaimCount(
                  coverHolder
                );
                let initialClaimCount = await cd.getClaimLength();
                await cl.submitClaim(coverID[0], {from: coverHolder});
                new BN(initialUserClaimCount.toString())
                  .add(new BN((1).toString()))
                  .toString()
                  .should.be.equal(
                    (await cd.getUserClaimCount(coverHolder)).toString()
                  );
                new BN(initialClaimCount.toString())
                  .add(new BN((1).toString()))
                  .toString()
                  .should.be.equal((await cd.getClaimLength()).toString());
              });
              it('7.3 cover status should change', async function() {
                const claimDetails = await cd.getAllClaimsByIndex(1);
                claimDetails[0]
                  .toString()
                  .should.be.equal(coverID[0].toString());
                const newCoverStatus = await qd.getCoverStatusNo(coverID[0]);
                newCoverStatus.toString().should.be.equal((4).toString());
              });
              it('7.4 should increase CurrencyAssetVarMin', async function() {
                const sumAssured = await qd.getCoverSumAssured(coverID[0]);
                // const sumAssured1 =sumAssured.plus(await qd.getCoverSumAssured(coverID[1]));
                (await pd.getCurrencyAssetVarMin(coverCurr))
                  .toString()
                  .should.be.equal(
                    new BN(initialCurrencyAssetVarMin.toString())
                      .add(
                        new BN(sumAssured.toString()).mul(
                          new BN(ether(1).toString())
                        )
                      )
                      .toString()
                  );
              });
            });

            describe('if claim is already submitted', function() {
              it('7.5 reverts', async function() {
                const coverID = await qd.getAllCoversOfUser(coverHolder);
                await assertRevert(
                  cl.submitClaim(coverID[0], {from: coverHolder})
                );
              });
            });
          });

          // describe('if claim is already accepted', function() {
          //   const newCoverHolder = member4;
          //   before(async function() {
          //     await P1.makeCoverBegin(
          //       smartConAdd,
          //       'ETH',
          //       coverDetails,
          //       coverPeriod,
          //       v,
          //       r,
          //       s,
          //       { from: newCoverHolder, value: coverDetails[1] }
          //     );
          //     const coverID = await qd.getAllCoversOfUser(newCoverHolder);
          //     await cl.submitClaim(coverID[0], { from: newCoverHolder });
          //     const claimId = (await cd.actualClaimLength()) - 1;
          //     // await cl.setClaimStatus(claimId, 1);
          //   });
          // });

          describe('if cover expires', function() {
            let coverID;
            before(async function() {
              coverDetails[4] = 7972408607003;
              var vrsdata = await getQuoteValues(
                coverDetails,
                toHex('ETH'),
                coverPeriod,
                smartConAdd,
                qt.address
              );
              await P1.makeCoverBegin(
                smartConAdd,
                toHex('ETH'),
                coverDetails,
                coverPeriod,
                vrsdata[0],
                vrsdata[1],
                vrsdata[2],
                {from: coverHolder, value: coverDetails[1]}
              );
              coverID = await qd.getAllCoversOfUser(coverHolder);
              var APIID = await pd.allAPIcall(
                (await pd.getApilCallLength()) - 1
              );

              const validity = await qd.getValidityOfCover(coverID[1]);
              await increaseTimeTo(
                new BN(validity.toString()).add(new BN((2).toString()))
              );
              qt.expireCover(coverID[1]);

              APIID = await pd.allAPIcall((await pd.getApilCallLength()) - 1);
              await P1.__callback(APIID, '');
            });
            it('7.7 reverts', async function() {
              coverID = await qd.getAllCoversOfUser(coverHolder);
              await assertRevert(
                cl.submitClaim(coverID[1], {from: coverHolder})
              );
            });
          });
        });

        describe('if member is not cover owner', function() {
          before(async function() {
            coverDetails[4] = 7972408607004;
            var vrsdata = await getQuoteValues(
              coverDetails,
              toHex('ETH'),
              coverPeriod,
              smartConAdd,
              qt.address
            );
            await qt.makeCoverUsingNXMTokens(
              coverDetails,
              coverPeriod,
              toHex('ETH'),
              smartConAdd,
              vrsdata[0],
              vrsdata[1],
              vrsdata[2],
              {from: coverHolder}
            );
          });
          it('7.8 reverts', async function() {
            coverID = await qd.getAllCoversOfUser(coverHolder);
            await assertRevert(
              cl.submitClaim(coverID[2], {from: notCoverHolder})
            );
          });
        });
      });
    });
  });

  describe('Misc', function() {
    describe('owner address', function() {
      it('7.16 should be able to propose new minTime voting', async function() {
        let oldMR = await MemberRoles.at(
          await nxms.getLatestAddress(toHex('MR'))
        );
        let oldGv = await Governance.at(
          await nxms.getLatestAddress(toHex('GV'))
        );
        let actionHash = encode(
          'updateUintParameters(bytes8,uint)',
          'CAMINVT',
          0
        );
        await gvProp(24, actionHash, oldMR, oldGv, 2);
        let val = await cd.getUintParameters(toHex('CAMINVT'));
        (val[1] / 1).should.be.equal(0);
      });
      it('7.17 should be able to propose new max voting Time', async function() {
        let oldMR = await MemberRoles.at(
          await nxms.getLatestAddress(toHex('MR'))
        );
        let oldGv = await Governance.at(
          await nxms.getLatestAddress(toHex('GV'))
        );
        let actionHash = encode(
          'updateUintParameters(bytes8,uint)',
          'CAMAXVT',
          10
        );
        await gvProp(24, actionHash, oldMR, oldGv, 2);
        let val = await cd.getUintParameters(toHex('CAMAXVT'));
        (val[1] / 1).should.be.equal(10);
      });
      it('7.18 should be able to propose new Payout retry time', async function() {
        let oldMR = await MemberRoles.at(
          await nxms.getLatestAddress(toHex('MR'))
        );
        let oldGv = await Governance.at(
          await nxms.getLatestAddress(toHex('GV'))
        );
        let actionHash = encode(
          'updateUintParameters(bytes8,uint)',
          'CAPRETRY',
          120
        );
        await gvProp(24, actionHash, oldMR, oldGv, 2);
        let val = await cd.getUintParameters(toHex('CAPRETRY'));
        (val[1] / 1).should.be.equal(120);
      });
      it('7.21 should be able to propose new claim deposit time', async function() {
        let oldMR = await MemberRoles.at(
          await nxms.getLatestAddress(toHex('MR'))
        );
        let oldGv = await Governance.at(
          await nxms.getLatestAddress(toHex('GV'))
        );
        let actionHash = encode(
          'updateUintParameters(bytes8,uint)',
          'CADEPT',
          12
        );
        await gvProp(24, actionHash, oldMR, oldGv, 2);
        let val = await cd.getUintParameters(toHex('CADEPT'));
        (val[1] / 1).should.be.equal(12);
      });

      it('7.22 should be able to propose new claim reward percentage', async function() {
        let oldMR = await MemberRoles.at(
          await nxms.getLatestAddress(toHex('MR'))
        );
        let oldGv = await Governance.at(
          await nxms.getLatestAddress(toHex('GV'))
        );
        let actionHash = encode(
          'updateUintParameters(bytes8,uint)',
          'CAREWPER',
          36
        );
        await gvProp(24, actionHash, oldMR, oldGv, 2);
        ((await cd.claimRewardPerc()) / 1).should.be.equal(36);
      });
      it('7.23 should revert if trying to update pendingClaimStart with low value', async function() {
        await assertRevert(
          P1.setpendingClaimStart((await cd.pendingClaimStart()) - 1)
        );
      });
    });
  });
});<|MERGE_RESOLUTION|>--- conflicted
+++ resolved
@@ -155,7 +155,6 @@
       await tk.transfer(member2, tokens);
       await tk.transfer(member3, tokens);
       await tk.transfer(member4, tokens);
-<<<<<<< HEAD
 
       const stakers = [member1, member2, member3];
       for (const staker of stakers) {
@@ -166,11 +165,6 @@
           from: staker
         });
       }
-=======
-      await tf.addStake(smartConAdd, stakeTokens, {from: member1});
-      await tf.addStake(smartConAdd, stakeTokens, {from: member2});
-      await tf.addStake(smartConAdd, stakeTokens, {from: member3});
->>>>>>> a2f78e4e
     });
 
     describe('if member', function() {
