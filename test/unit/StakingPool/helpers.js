--- conflicted
+++ resolved
@@ -92,10 +92,7 @@
     lastUpdateTime,
     blockTimestamp,
   );
-<<<<<<< HEAD
-
-=======
->>>>>>> dda6c460
+  
   // calculate actualPrice using the current basePrice
   const actualPrice = calculatePrice(amount, basePrice, activeCover, capacity);
 
