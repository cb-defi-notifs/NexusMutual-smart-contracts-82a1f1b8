describe('UNIT TESTS', function () {
  require('./TokenController');
  require('./ClaimProofs');
  require('./PooledStaking');
  require('./Pool');
  require('./SwapOperator');
  require('./MCR');
  require('./Distributor');
  require('./Assessment');
<<<<<<< HEAD
  require('./Cover');
=======
  require('./Claims');
  require('./Incidents');
>>>>>>> 2c6d1f49
});<|MERGE_RESOLUTION|>--- conflicted
+++ resolved
@@ -7,10 +7,7 @@
   require('./MCR');
   require('./Distributor');
   require('./Assessment');
-<<<<<<< HEAD
   require('./Cover');
-=======
   require('./Claims');
   require('./Incidents');
->>>>>>> 2c6d1f49
 });