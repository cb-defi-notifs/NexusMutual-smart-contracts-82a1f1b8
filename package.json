{
  "name": "nexusmutual",
  "version": "1.0.0",
  "description": "NexusMutual smart contracts",
  "repository": {
    "type": "git",
    "url": "git+https://github.com/NexusMutual/smart-contracts.git"
  },
  "keywords": [
    "solidity",
    "ethereum",
    "smart",
    "contracts",
    "insurance"
  ],
  "author": "nexusmutual.io",
  "license": "GPL-3.0",
  "bugs": {
    "url": "https://github.com/NexusMutual/smart-contracts/issues"
  },
  "homepage": "https://github.com/NexusMutual/smart-contracts",
  "dependencies": {
    "@openzeppelin/contract-loader": "^0.6.1",
    "@openzeppelin/contracts": "^2.5.1",
    "@openzeppelin/test-helpers": "^0.5.9",
    "@truffle/hdwallet-provider": "^1.0.42",
    "@uniswap/v2-core": "^1.0.1",
    "@uniswap/v2-periphery": "^1.1.0-beta.0",
    "bn.js": "^5.1.2",
    "dotenv": "^8.2.0",
    "ethereumjs-util": "^7.0.7",
    "node-fetch": "^2.6.1"
  },
  "devDependencies": {
    "@nomiclabs/hardhat-etherscan": "^2.1.0",
    "@nomiclabs/hardhat-truffle5": "^2.0.0",
    "@nomiclabs/hardhat-web3": "^2.0.0",
    "@typechain/truffle-v5": "^3.0.0",
    "chai": "^4.2.0",
    "decimal.js": "^10.2.1",
    "eslint": "^6.8.0",
    "eslint-config-semistandard": "^15.0.0",
    "eslint-config-standard": "^14.1.1",
    "eslint-plugin-import": "^2.20.1",
    "eslint-plugin-node": "^11.0.0",
    "eslint-plugin-promise": "^4.2.1",
    "eslint-plugin-standard": "^4.0.1",
    "ethlint": "^1.2.5",
    "glob": "^7.1.6",
    "hardhat": "^2.0.7",
    "mocha": "^7.1.2",
    "nodemon": "^2.0.2",
    "truffle-flattener": "github:shark0der/truffle-flattener",
    "ts-generator": "^0.1.1",
    "typechain": "^4.0.0",
    "web3": "^1.3.0"
  },
  "scripts": {
    "compile": "hardhat compile",
    "dev": "nodemon --ext js,sol -x 'hardhat test test/index.js --show-stack-traces'",
    "dev-integration": "nodemon --ext js,sol -x 'hardhat test test/integration/index.js --show-stack-traces'",
    "dev-unit": "nodemon --ext js,sol -x 'hardhat test test/unit/index.js --show-stack-traces'",
    "test": "hardhat test test/index.js",
    "test-integration": "hardhat test test/integration/index.js",
    "test-unit": "hardhat test test/unit/index.js",
<<<<<<< HEAD
    "test-fuzzing": "hardhat test test/fuzzing/index.js",
    "deploy-kovan": "hardhat run --network kovan scripts/deploy.js",
=======
    "deploy": "hardhat compile && node scripts/deploy.js",
>>>>>>> 38993da0
    "test-fork": "TEST_ENV_FORK=https://parity.nexusmutual.io/ hardhat test test/fork/index.js",
    "typechain": "hardhat typechain"
  }
}<|MERGE_RESOLUTION|>--- conflicted
+++ resolved
@@ -63,12 +63,8 @@
     "test": "hardhat test test/index.js",
     "test-integration": "hardhat test test/integration/index.js",
     "test-unit": "hardhat test test/unit/index.js",
-<<<<<<< HEAD
     "test-fuzzing": "hardhat test test/fuzzing/index.js",
-    "deploy-kovan": "hardhat run --network kovan scripts/deploy.js",
-=======
-    "deploy": "hardhat compile && node scripts/deploy.js",
->>>>>>> 38993da0
+    "deploy": "hardhat run scripts/deploy.js",
     "test-fork": "TEST_ENV_FORK=https://parity.nexusmutual.io/ hardhat test test/fork/index.js",
     "typechain": "hardhat typechain"
   }
