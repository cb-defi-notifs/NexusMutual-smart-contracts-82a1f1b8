// SPDX-License-Identifier: GPL-3.0-only

pragma solidity >=0.5.0;

import "@openzeppelin/contracts-v4/token/ERC721/IERC721.sol";

/* structs for io */

struct WithdrawParams {
  uint tokenId;
  bool withdrawStake;
  bool withdrawRewards;
<<<<<<< HEAD
  uint[] groupIds;
=======
  uint[] trancheIds;
>>>>>>> 7b6b2b7b
}

struct ProductParams {
  uint productId;
  bool setWeight;
  uint targetWeight;
  bool setPrice;
  uint targetPrice;
}

struct ProductInitializationParams {
  uint productId;
  uint8 weight;
  uint96 initialPrice;
  uint96 targetPrice;
}

interface IStakingPool is IERC721 {

  /* structs for storage */

  // stakers are grouped in tranches based on the timelock expiration
  // tranche index is calculated based on the expiration date
  // the initial proposal is to have 4 tranches per year (1 tranche per quarter)
  struct Tranche {
    uint stakeShares;
    uint rewardsShares;
  }

  struct ExpiredTranche {
    uint accNxmPerRewardShareAtExpiry;
    uint stakeAmountAtExpiry;
    uint stakeShareSupplyAtExpiry;
  }

  struct Deposit {
    uint lastAccNxmPerRewardShare;
    uint pendingRewards;
    uint stakeShares;
    uint rewardsShares;
  }

  struct Product {
    uint8 lastWeight;
    uint8 targetWeight;
    uint allocatedStake;
    uint lastBucket;
    uint targetPrice;
    uint96 lastPrice;
    uint32 lastPriceUpdateTime;
  }

  struct PoolBucket {
    uint rewardPerSecondCut;
  }

  struct ProductBucket {
    uint allocationCut;
  }

  function initialize(
    address _manager,
    bool isPrivatePool,
    uint initialPoolFee,
    uint maxPoolFee,
    ProductInitializationParams[] calldata params
  ) external;

  function operatorTransfer(address from, address to, uint[] calldata tokenIds) external;

  function updateTranches() external;

  function allocateStake(
    uint productId,
    uint period,
    uint gracePeriod,
    uint productStakeAmount,
    uint rewardRatio
  ) external returns (uint allocatedNXM, uint premium);

  function deallocateStake(
    uint productId,
    uint start,
    uint period,
    uint amount,
    uint premium
  ) external;

  function burnStake(uint productId, uint start, uint period, uint amount) external;

  function depositTo(
    uint amount,
    uint trancheId,
    uint _tokenId,
    address destination
  ) external returns (uint tokenId);

  function withdraw(WithdrawParams[] memory params) external;

  function addProducts(ProductParams[] memory params) external;

  function removeProducts(uint[] memory productIds) external;

  function setProductDetails(ProductParams[] memory params) external;

  function setPoolFee(uint newFee) external;

  function setPoolPrivacy(bool isPrivatePool) external;

  function manager() external view returns (address);

  function getActiveStake() external view returns (uint);

  function getProductStake(uint productId, uint coverExpirationDate) external view returns (uint);

  function getFreeProductStake(uint productId, uint coverExpirationDate) external view returns (uint);

  function getAllocatedProductStake(uint productId) external view returns (uint);

  function getPriceParameters(
    uint productId,
    uint maxCoverPeriod
  ) external view returns (
    uint activeCover,
    uint[] memory capacities,
    uint lastBasePrice,
    uint targetPrice
  );
}<|MERGE_RESOLUTION|>--- conflicted
+++ resolved
@@ -10,11 +10,7 @@
   uint tokenId;
   bool withdrawStake;
   bool withdrawRewards;
-<<<<<<< HEAD
-  uint[] groupIds;
-=======
   uint[] trancheIds;
->>>>>>> 7b6b2b7b
 }
 
 struct ProductParams {
