--- conflicted
+++ resolved
@@ -46,8 +46,8 @@
   function getStake(uint productId) external view returns (uint);
 
   function manager() external view returns (address);
-<<<<<<< HEAD
 
+*/
   function getPriceParameters(
     uint productId,
     uint globalCapacityRatio,
@@ -55,8 +55,4 @@
   ) external view returns (
     uint activeCover, uint capacity, uint lastBasePrice, uint targetPrice
   );
-=======
-*/
-
->>>>>>> dda6c460
 }