--- conflicted
+++ resolved
@@ -116,15 +116,12 @@
   function stakingPoolCount() external view returns (uint64);
 
   function productsCount() external view returns (uint);
-<<<<<<< HEAD
 
   function activeCoverAmountCommitted() external view returns (bool);
 
   function MAX_COVER_PERIOD() external view returns (uint);
 
   function totalActiveCoverForAsset(uint24 coverAsset) external view returns (uint);
-=======
->>>>>>> 231c8207
 
   /* === MUTATIVE FUNCTIONS ==== */
 
@@ -169,9 +166,6 @@
 
   function transferCovers(address from, address to, uint256[] calldata coverIds) external;
 
-
-<<<<<<< HEAD
-=======
   function createStakingPool(
     address manager,
     ProductInitializationParams[] calldata params,
@@ -179,10 +173,8 @@
     uint groupId
   ) external returns (address stakingPoolAddress);
 
->>>>>>> 231c8207
+
   /* ========== EVENTS ========== */
-
-  function MAX_COVER_PERIOD() external view returns (uint);
 
   event StakingPoolCreated(address stakingPoolAddress, address manager, address stakingPoolImplementation);
   event ProductTypeUpserted(uint id, string ipfsMetadata);
