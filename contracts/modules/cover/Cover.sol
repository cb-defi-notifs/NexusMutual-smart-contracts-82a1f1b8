// SPDX-License-Identifier: GPL-3.0-only

pragma solidity ^0.8.9;

import "@openzeppelin/contracts-v4/token/ERC721/ERC721.sol";
import "@openzeppelin/contracts-v4/token/ERC20/IERC20.sol";
import "@openzeppelin/contracts-v4/token/ERC20/utils/SafeERC20.sol";
import "@openzeppelin/contracts-v4/proxy/beacon/UpgradeableBeacon.sol";

import "../../utils/SafeUintCast.sol";
import "../../interfaces/ICover.sol";
import "../../interfaces/IStakingPool.sol";
import "../../interfaces/IQuotationData.sol";
import "../../interfaces/IPool.sol";
import "../../abstract/MasterAwareV2.sol";
import "../../interfaces/IMemberRoles.sol";
import "../../interfaces/ICoverNFT.sol";
import "../../interfaces/IProductsV1.sol";
import "../../interfaces/IMCR.sol";
import "../../interfaces/ITokenController.sol";
import "../../interfaces/IStakingPoolBeacon.sol";

import "./MinimalBeaconProxy.sol";


contract Cover is ICover, MasterAwareV2, IStakingPoolBeacon {
  using SafeERC20 for IERC20;

  /* === CONSTANTS ==== */
  
  uint public constant BUCKET_SIZE = 7 days;
  uint public constant REWARD_DENOMINATOR = 2;

  uint public constant PRICE_DENOMINATOR = 10000;
  uint public constant COMMISSION_DENOMINATOR = 10000;
  uint public constant CAPACITY_REDUCTION_DENOMINATOR = 10000;
  uint public constant INTERIM_PRICE_DENOMINATOR = 1e18;

  uint public constant MAX_COVER_PERIOD = 365 days;
  uint public constant MIN_COVER_PERIOD = 30 days;

  uint public constant MAX_COMMISSION_RATIO = 2500; // 25%

  uint public constant GLOBAL_MIN_PRICE_RATIO = 100; // 1%

  IQuotationData internal immutable quotationData;
  IProductsV1 internal immutable productsV1;
  bytes32 public immutable stakingPoolProxyCodeHash;
  address public immutable override coverNFT;
  address public immutable override stakingPoolImplementation;

  /* ========== STATE VARIABLES ========== */

  Product[] internal _products;
  ProductType[] internal _productTypes;

  CoverData[] private _coverData;
  mapping(uint => mapping(uint => PoolAllocation[])) public coverSegmentAllocations;

  /*
    Each Cover has an array of segments. A new segment is created everytime a cover is edited to
    deliniate the different cover periods.
  */
  mapping(uint => CoverSegment[]) private _coverSegments;


  uint24 public globalCapacityRatio;
  uint24 public globalRewardsRatio;
  uint64 public override stakingPoolCount;

  /*
    bit map representing which assets are globally supported for paying for and for paying out covers
    If the the bit at position N is 1 it means asset with index N is supported.this
    Eg. coverAssetsFallback = 3 (in binary 11) means assets at index 0 and 1 are supported.
  */
  uint32 public coverAssetsFallback;

  /*
    Global active cover amount per asset.
   */
  mapping(uint24 => uint96) public totalActiveCoverAmountInAsset;
  mapping(uint24 => mapping(uint => uint96)) public totalActiveCoverInAssetExpiryBucket;
  mapping(uint24 => uint32) public lastGlobalBuckets;


  event StakingPoolCreated(address stakingPoolAddress, address manager, address stakingPoolImplementation);
  event CoverBought(uint coverId, uint productId, uint segmentId, address buyer);
  event CoverEdited(uint coverId, uint productId, uint segmentId, address buyer);

  /* ========== CONSTRUCTOR ========== */

  constructor(
    IQuotationData _quotationData,
    IProductsV1 _productsV1,
    address _stakingPoolImplementation,
    address _coverNFT,
    address coverProxy
  ) {

    // initialize immutable fields only
    quotationData = _quotationData;
    productsV1 = _productsV1;
    stakingPoolProxyCodeHash = keccak256(
      abi.encodePacked(
        type(MinimalBeaconProxy).creationCode,
        abi.encode(coverProxy)
      )
    );
    stakingPoolImplementation =  _stakingPoolImplementation;
    coverNFT = _coverNFT;
  }

  function initialize() public {
    require(lastGlobalBuckets[0] == 0, "Cover: Already initalized");

    uint32 initialBucket = SafeUintCast.toUint32(block.timestamp / BUCKET_SIZE);
    lastGlobalBuckets[0] = initialBucket;
    lastGlobalBuckets[1] = initialBucket;
  }

  /* === MUTATIVE FUNCTIONS ==== */


  /// @dev Migrates covers from V1. Meant to be used by Claims.sol and Gateway.sol to allow the
  /// users of distributor contracts to migrate their NFTs.
  ///
  /// @param coverId     V1 cover identifier
  /// @param fromOwner   The address from where this function is called that needs to match the
  /// @param toNewOwner  The address for which the V2 cover NFT is minted
  function migrateCoverFromOwner(
    uint coverId,
    address fromOwner,
    address toNewOwner
  ) external override onlyInternal {
    _migrateCoverFromOwner(coverId, fromOwner, toNewOwner);
  }

  /// @dev Migrates covers from V1
  ///
  /// @param coverId     V1 cover identifier
  /// @param fromOwner   The address from where this function is called that needs to match the
  /// @param toNewOwner  The address for which the V2 cover NFT is minted
  function _migrateCoverFromOwner(
    uint coverId,
    address fromOwner,
    address toNewOwner
  ) internal {
    (
      /*uint coverId*/,
      address coverOwner,
      address legacyProductId,
      bytes4 currencyCode,
      /*uint sumAssured*/,
      /*uint premiumNXM*/
    ) = quotationData.getCoverDetailsByCoverID1(coverId);
    (
      /*uint coverId*/,
      uint8 status,
      uint sumAssured,
      uint16 coverPeriodInDays,
      uint validUntil
    ) = quotationData.getCoverDetailsByCoverID2(coverId);

    require(fromOwner == coverOwner, "Cover can only be migrated by its owner");
    require(LegacyCoverStatus(status) != LegacyCoverStatus.Migrated, "Cover has already been migrated");
    require(LegacyCoverStatus(status) != LegacyCoverStatus.ClaimAccepted, "A claim has already been accepted");

    {
      (uint claimCount , bool hasOpenClaim,  /*hasAcceptedClaim*/) = tokenController().coverInfo(coverId);
      require(!hasOpenClaim, "Cover has an open V1 claim");
      require(claimCount < 2, "Cover already has 2 claims");
    }

    // Mark cover as migrated to prevent future calls on the same cover
    quotationData.changeCoverStatusNo(coverId, uint8(LegacyCoverStatus.Migrated));


    // mint the new cover
    uint productId = productsV1.getNewProductId(legacyProductId);
    Product memory product = _products[productId];
    ProductType memory productType = _productTypes[product.productType];
    require(
      block.timestamp < validUntil + productType.gracePeriodInDays * 1 days,
      "Cover outside of the grace period"
    );

    uint newCoverId = _coverData.length;

    _coverData.push(
      CoverData(
        uint24(productId),
        currencyCode == "ETH" ? 0 : 1, //payoutAsset
        0 // amountPaidOut
      )
    );

    _coverSegments[newCoverId].push(
      CoverSegment(
        SafeUintCast.toUint96(sumAssured * 10 ** 18), // amount
        SafeUintCast.toUint32(validUntil - coverPeriodInDays * 1 days), // start
        SafeUintCast.toUint32(coverPeriodInDays * 1 days), // period
        uint16(0) // priceRatio
      )
    );

    ICoverNFT(coverNFT).safeMint(toNewOwner, newCoverId);
  }

  /// @dev Migrates covers from V1. Meant to be used by EOA Nexus Mutual members
  ///
  /// @param coverIds    Legacy (V1) cover identifiers
  /// @param toNewOwner  The address for which the V2 cover NFT is minted
  function migrateCovers(uint[] calldata coverIds, address toNewOwner) external override {
    for (uint i = 0; i < coverIds.length; i++) {
      _migrateCoverFromOwner(coverIds[i], msg.sender, toNewOwner);
    }
  }

  function buyCover(
    BuyCoverParams memory params,
    PoolAllocationRequest[] memory allocationRequests
  ) external payable override onlyMember returns (uint /*coverId*/) {

    require(_products.length > params.productId, "Cover: Product not found");
    Product memory product = _products[params.productId];
    require(product.initialPriceRatio != 0, "Cover: Product not initialized");
    require(
      isAssetSupported(product.coverAssets, params.payoutAsset),
      "Cover: Payout asset is not supported"
    );
    require(params.period >= MIN_COVER_PERIOD, "Cover: Cover period is too short");
    require(params.period <= MAX_COVER_PERIOD, "Cover: Cover period is too long");
    require(params.commissionRatio <= MAX_COMMISSION_RATIO, "Cover: Commission rate is too high");

    uint totalPremiumInNXM =
      _buyCover(params, _coverData.length, allocationRequests);

    IPool _pool = pool();
    uint tokenPriceInPaymentAsset = _pool.getTokenPrice(params.paymentAsset);
    (, uint8 paymentAssetDecimals, ) = _pool.assets(params.paymentAsset);

    uint premiumInPaymentAsset = totalPremiumInNXM * (tokenPriceInPaymentAsset / 10 ** paymentAssetDecimals);
    require(premiumInPaymentAsset <= params.maxPremiumInAsset, "Cover: Price exceeds maxPremiumInAsset");

    if (params.payWithNXM) {
      retrieveNXMPayment(totalPremiumInNXM, params.commissionRatio, params.commissionDestination);
    } else {
      retrievePayment(
        premiumInPaymentAsset,
        params.paymentAsset,
        params.commissionRatio,
        params.commissionDestination
      );
    }

    // push the newly created cover
    _coverData.push(CoverData(
        params.productId,
        params.payoutAsset,
        0 // amountPaidOut
      ));

    uint coverId = _coverData.length - 1;
    ICoverNFT(coverNFT).safeMint(params.owner, coverId);

    updateGlobalActiveCoverAmountPerAsset(params.period, params.amount, params.payoutAsset);

    emit CoverBought(coverId, params.productId, 0, msg.sender);
    return coverId;
  }

  function _buyCover(
    BuyCoverParams memory params,
    uint coverId,
    PoolAllocationRequest[] memory allocationRequests
  ) internal returns (uint totalPremiumInNXM) {

    // convert to NXM amount
    uint nxmPriceInPayoutAsset = pool().getTokenPrice(params.payoutAsset);
    uint remainderAmountInNXM = 0;
    uint totalCoverAmountInNXM = 0;

    uint _coverSegmentsCount = _coverSegments[coverId].length;

    for (uint i = 0; i < allocationRequests.length; i++) {

      uint requestedCoverAmountInNXM = allocationRequests[i].coverAmountInAsset * 1e18 / nxmPriceInPayoutAsset;
      requestedCoverAmountInNXM += remainderAmountInNXM;

      (uint coveredAmountInNXM, uint premiumInNXM) = allocateCapacity(
        params,
        stakingPool(allocationRequests[i].poolId),
        requestedCoverAmountInNXM
      );

      remainderAmountInNXM = requestedCoverAmountInNXM - coveredAmountInNXM;
      totalCoverAmountInNXM += coveredAmountInNXM;
      totalPremiumInNXM += premiumInNXM;

      coverSegmentAllocations[coverId][_coverSegmentsCount].push(
        PoolAllocation(allocationRequests[i].poolId, SafeUintCast.toUint96(coveredAmountInNXM), SafeUintCast.toUint96(premiumInNXM))
      );
    }

    // priceRatio is normalized on a per year basis (eg. 1.5% per year)
    uint16 priceRatio = SafeUintCast.toUint16(
          divRound(totalPremiumInNXM * PRICE_DENOMINATOR * MAX_COVER_PERIOD / params.period, totalCoverAmountInNXM)
    );

    _coverSegments[coverId].push(CoverSegment(
        SafeUintCast.toUint96(totalCoverAmountInNXM * nxmPriceInPayoutAsset / 1e18), // amount
        uint32(block.timestamp + 1), // start
        SafeUintCast.toUint32(params.period), // period
        priceRatio
      ));

    return totalPremiumInNXM;
  }

  function allocateCapacity(
    BuyCoverParams memory params,
    IStakingPool _stakingPool,
    uint amount
  ) internal returns (uint coveredAmountInNXM, uint premiumInNXM) {

    Product memory product = _products[params.productId];

    // TODO: correctly calculate the capacity
    uint allocation = amount * globalCapacityRatio;

    return _stakingPool.allocateCapacity(
      params.productId,
      allocation,
      params.period,
      globalRewardsRatio,
      product.initialPriceRatio
    );
  }

  function editCover(
    uint coverId,
    BuyCoverParams memory buyCoverParams,
    PoolAllocationRequest[] memory poolAllocations
  ) external payable onlyMember {

    CoverData memory cover = _coverData[coverId];
    uint lastCoverSegmentIndex = _coverSegments[coverId].length - 1;
    CoverSegment memory lastCoverSegment = _coverSegments[coverId][lastCoverSegmentIndex];

    require(lastCoverSegment.start + lastCoverSegment.period > block.timestamp, "Cover: cover expired");
    require(buyCoverParams.period < MAX_COVER_PERIOD, "Cover: Cover period is too long");
    require(buyCoverParams.commissionRatio <= MAX_COMMISSION_RATIO, "Cover: Commission rate is too high");

    // Override cover specific parameters
    buyCoverParams.payoutAsset = cover.payoutAsset;
    buyCoverParams.productId = cover.productId;

    uint32 remainingPeriod = lastCoverSegment.start + lastCoverSegment.period - uint32(block.timestamp);

    PoolAllocation[] storage originalPoolAllocations = coverSegmentAllocations[coverId][lastCoverSegmentIndex];

    {
      uint originalPoolAllocationsCount = originalPoolAllocations.length;

      // rollback previous cover
      for (uint i = 0; i < originalPoolAllocationsCount; i++) {
        stakingPool(originalPoolAllocations[i].poolId).freeCapacity(
          cover.productId,
          lastCoverSegment.period,
          lastCoverSegment.start,
          originalPoolAllocations[i].premiumInNXM / REWARD_DENOMINATOR,
          remainingPeriod,
          originalPoolAllocations[i].coverAmountInNXM
        );
        originalPoolAllocations[i].premiumInNXM =
        originalPoolAllocations[i].premiumInNXM * (lastCoverSegment.period - remainingPeriod) / lastCoverSegment.period;
      }

      rollbackGlobalActiveCoverAmountPerAsset(
        lastCoverSegment.amount, lastCoverSegment.start + lastCoverSegment.period, cover.payoutAsset
      );
    }

    uint refundInCoverAsset =
      lastCoverSegment.priceRatio * lastCoverSegment.amount
      / PRICE_DENOMINATOR * remainingPeriod
      / MAX_COVER_PERIOD;

    // edit cover so it ends at the current block
    lastCoverSegment.period = lastCoverSegment.period - remainingPeriod;

    uint totalPremiumInNXM =
      _buyCover(buyCoverParams, coverId, poolAllocations);

    handlePaymentAndRefund(buyCoverParams, totalPremiumInNXM, refundInCoverAsset);

    updateGlobalActiveCoverAmountPerAsset(buyCoverParams.period, buyCoverParams.amount, buyCoverParams.payoutAsset);

    emit CoverEdited(coverId, cover.productId, lastCoverSegmentIndex + 1, msg.sender);
  }

  function handlePaymentAndRefund(
    BuyCoverParams memory buyCoverParams,
    uint totalPremiumInNXM,
    uint refundInCoverAsset
  ) internal {

    IPool _pool = pool();

    // calculate refundValue in NXM
    uint refundInNXM = refundInCoverAsset * 1e18 / _pool.getTokenPrice(buyCoverParams.payoutAsset);

    if (refundInNXM >= totalPremiumInNXM) {
      // no extra charge for the user
      return;
    }

    uint tokenPriceInPaymentAsset = _pool.getTokenPrice(buyCoverParams.paymentAsset);
    (, uint8 paymentAssetDecimals, ) = _pool.assets(buyCoverParams.paymentAsset);

    uint premiumInPaymentAsset = totalPremiumInNXM * (tokenPriceInPaymentAsset / 10 ** paymentAssetDecimals);

    require(premiumInPaymentAsset <= buyCoverParams.maxPremiumInAsset, "Cover: Price exceeds maxPremiumInAsset");

    if (buyCoverParams.payWithNXM) {
      // requires NXM allowance
      retrieveNXMPayment(
        totalPremiumInNXM - refundInNXM,
        buyCoverParams.commissionRatio,
        buyCoverParams.commissionDestination
      );
      return;
    }

    // calculate the refund value in the payment asset
    uint refundInPaymentAsset = refundInNXM * (tokenPriceInPaymentAsset / 10 ** paymentAssetDecimals);

    // retrieve extra required payment
    retrievePayment(
      premiumInPaymentAsset - refundInPaymentAsset,
      buyCoverParams.paymentAsset,
      buyCoverParams.commissionRatio,
      buyCoverParams.commissionDestination
    );
  }

  // TODO: implement properly. we need the staking interface for burning.
  function performPayoutBurn(
    uint coverId,
    uint /*segmentId*/,
    uint amount
  ) external onlyInternal override returns (address /* owner */) {

    ICoverNFT coverNFTContract = ICoverNFT(coverNFT);
    address owner = coverNFTContract.ownerOf(coverId);

    CoverData storage cover = _coverData[coverId];
    cover.amountPaidOut += SafeUintCast.toUint96(amount);

    return owner;
  }

  function transferCovers(address from, address to, uint256[] calldata coverIds) external override {
    require(
      msg.sender == internalContracts[uint(ID.MR)],
      "Cover: Only MemberRoles is permitted to use operator transfer"
    );

    ICoverNFT coverNFTContract = ICoverNFT(coverNFT);
    for (uint256 i = 0; i < coverIds.length; i++) {
      coverNFTContract.operatorTransferFrom(from, to, coverIds[i]);
    }
  }


  function retrievePayment(
    uint premium,
    uint8 paymentAsset,
    uint16 commissionRatio,
    address commissionDestination
  ) internal {

    // add commission
    uint commission = premium * commissionRatio / COMMISSION_DENOMINATOR;

    if (paymentAsset == 0) {

      uint premiumWithCommission = premium + commission;
      require(msg.value >= premiumWithCommission, "Cover: Insufficient ETH sent");

      uint remainder = msg.value - premiumWithCommission;

      if (remainder > 0) {
        // solhint-disable-next-line avoid-low-level-calls
        (bool ok, /* data */) = address(msg.sender).call{value: remainder}("");
        require(ok, "Cover: Returning ETH remainder to sender failed.");
      }

      // send commission
      if (commission > 0) {
        (bool ok, /* data */) = address(commissionDestination).call{value: commission}("");
        require(ok, "Cover: Sending ETH to commission destination failed.");
      }

      return;
    }

    IPool _pool = pool();

    (
    address payoutAsset,
    /*uint8 decimals*/,
    /*bool deprecated*/
    ) = _pool.assets(paymentAsset);

    IERC20 token = IERC20(payoutAsset);
    token.safeTransferFrom(msg.sender, address(_pool), premium);

    if (commission > 0) {
      token.safeTransferFrom(msg.sender, commissionDestination, commission);
    }
  }

  function retrieveNXMPayment(uint price, uint commissionRatio, address commissionDestination) internal {

    ITokenController _tokenController = tokenController();

    if (commissionRatio > 0) {
      uint commission = price * commissionRatio / COMMISSION_DENOMINATOR;
      // transfer the commission to the commissionDestination; reverts if commissionDestination is not a member
      _tokenController.operatorTransfer(msg.sender, commissionDestination, commission);
    }

    _tokenController.burnFrom(msg.sender, price);
  }

  /* ========== Active cover amount tracking ========== */

  function updateGlobalActiveCoverAmountPerAsset(uint period, uint amountToCover, uint24 assetId) internal {

    uint activeCoverAmount = getGlobalActiveCoverAmountForAsset(assetId);
    uint32 currentBucket = SafeUintCast.toUint32(block.timestamp / BUCKET_SIZE);

    totalActiveCoverAmountInAsset[assetId] = uint96(activeCoverAmount + amountToCover);
    lastGlobalBuckets[assetId] = currentBucket;
    totalActiveCoverInAssetExpiryBucket[assetId][(block.timestamp + period) / BUCKET_SIZE] = uint96(amountToCover);
  }

  function rollbackGlobalActiveCoverAmountPerAsset(uint amountToRollback, uint endTimestamp, uint24 assetId) internal {
    uint bucket = endTimestamp / BUCKET_SIZE;
    totalActiveCoverInAssetExpiryBucket[assetId][bucket] -= uint96(amountToRollback);
  }

  function getGlobalActiveCoverAmountForAsset(uint24 assetId) public view returns (uint) {
    uint currentBucket = SafeUintCast.toUint32(block.timestamp / BUCKET_SIZE);

    uint activeCoverAmount = totalActiveCoverAmountInAsset[assetId];
    uint32 lastBucket = lastGlobalBuckets[assetId];
    while (lastBucket < currentBucket) {
      ++lastBucket;
      activeCoverAmount -= totalActiveCoverInAssetExpiryBucket[assetId][lastBucket];
    }
    return activeCoverAmount;
  }

  /* ========== Staking Pool creation ========== */


  function createStakingPool(address manager) public override returns (address stakingPoolAddress) {

<<<<<<< HEAD
    address addr = address(new MinimalBeaconProxy{ salt: bytes32(uint(stakingPoolCount)) }(address(this)));
    IStakingPool(addr).initialize(manager, stakingPoolCount);
=======
    stakingPoolAddress = address(
      new MinimalBeaconProxy{ salt: bytes32(uint(stakingPoolCounter)) }(address(this))
    );
    IStakingPool(stakingPoolAddress).initialize(manager, stakingPoolCounter);
>>>>>>> dda6c460

    stakingPoolCount++;

    emit StakingPoolCreated(stakingPoolAddress, manager, stakingPoolImplementation);
  }

  function stakingPool(uint index) public view returns (IStakingPool) {

    bytes32 hash = keccak256(
      abi.encodePacked(bytes1(0xff), address(this), index, stakingPoolProxyCodeHash)
    );
    // cast last 20 bytes of hash to address
    return IStakingPool(address(uint160(uint(hash))));
  }

  function coverData(uint coverId) external override view returns (CoverData memory) {
    return _coverData[coverId];
  }

  function coverSegments(
    uint coverId,
    uint segmentId
  ) external override view returns (CoverSegment memory) {
    CoverSegment memory segment = _coverSegments[coverId][segmentId];
    uint96 amountPaidOut = _coverData[coverId].amountPaidOut;
    segment.amount = segment.amount >= amountPaidOut
      ? segment.amount - amountPaidOut
      : 0;
    return segment;
  }

  function products(uint id) external override view returns (Product memory) {
    return _products[id];
  }

  function productTypes(uint id) external override view returns (ProductType memory) {
    return _productTypes[id];
  }

  function coverSegmentsCount(uint coverId) external override view returns (uint) {
    return _coverSegments[coverId].length;
  }

  function productsCount() external override view returns (uint) {
    return _products.length;
  }

  /* ========== PRODUCT CONFIGURATION ========== */

  function setGlobalCapacityRatio(uint24 _globalCapacityRatio) external onlyGovernance {
    globalCapacityRatio = _globalCapacityRatio;
  }

  function setGlobalRewardsRatio(uint24 _globalRewardsRatio) external onlyGovernance {
    globalRewardsRatio = _globalRewardsRatio;
  }

  function setInitialPrices(
    uint[] calldata productIds,
    uint16[] calldata initialPriceRatios
  ) external override onlyAdvisoryBoard {
    require(productIds.length == initialPriceRatios.length, "Cover: Array lengths must not be different");
    for (uint i = 0; i < productIds.length; i++) {
      require(initialPriceRatios[i] >= GLOBAL_MIN_PRICE_RATIO, "Cover: Initial price must be greater than the global min price");
      _products[productIds[i]].initialPriceRatio = initialPriceRatios[i];
    }
  }

  function setCapacityReductionRatio(uint productId, uint16 reduction) external onlyAdvisoryBoard {
    require(reduction <= CAPACITY_REDUCTION_DENOMINATOR, "Cover: LTADeduction must be less than or equal to 100%");
    _products[productId].capacityReductionRatio = reduction;
  }

  function addProducts(Product[] calldata newProducts) external override onlyAdvisoryBoard {
    for (uint i = 0; i < newProducts.length; i++) {
      _products.push(newProducts[i]);
    }
  }

  function addProductTypes(ProductType[] calldata newProductTypes) external override onlyAdvisoryBoard {
    for (uint i = 0; i < newProductTypes.length; i++) {
      _productTypes.push(newProductTypes[i]);
    }
  }

  function setCoverAssetsFallback(uint32 _coverAssetsFallback) external override onlyGovernance {
    coverAssetsFallback = _coverAssetsFallback;
  }

  /* ========== HELPERS ========== */

  function isAssetSupported(uint32 payoutAssetsBitMap, uint8 payoutAsset) public view override returns (bool) {

    if (payoutAssetsBitMap == 0) {
      return (1 << payoutAsset) & coverAssetsFallback > 0;
    }
    return (1 << payoutAsset) & payoutAssetsBitMap > 0;
  }

  /* ========== VIEWS ========== */

  function getPoolAllocationPriceParametersForProduct(uint poolId, uint productId) public view returns (
    PoolAllocationPriceParameters memory params
  ) {
    IStakingPool _pool = stakingPool(poolId);
    Product memory product = _products[productId];

    (params.activeCover, params.capacity, params.lastBasePrice, params.targetPrice) = _pool.getPriceParameters(
      productId, globalCapacityRatio, product.capacityReductionRatio
    );
    params.initialPriceRatio = product.initialPriceRatio;
  }

  struct PoolAllocationPriceParameters {
    uint activeCover;
    uint capacity;
    uint initialPriceRatio;
    uint lastBasePrice;
    uint targetPrice;
  }

  function getPoolAllocationPriceParameters(uint poolId) public view returns (
    PoolAllocationPriceParameters[] memory params
  ) {
    uint count = _products.length;
    params = new PoolAllocationPriceParameters[](count);

    for (uint i = 0; i < count; i++) {
      params[i] = getPoolAllocationPriceParametersForProduct(poolId, i);
    }
  }

  /* ========== UTILS ========== */

  function divRound(uint a, uint b) private pure returns (uint) {
    return (a + b / 2) / b;
  }

  /* ========== DEPENDENCIES ========== */

  function pool() internal view returns (IPool) {
    return IPool(internalContracts[uint(ID.P1)]);
  }

  function tokenController() internal view returns (ITokenController) {
    return ITokenController(internalContracts[uint(ID.TC)]);
  }

  function memberRoles() internal view returns (IMemberRoles) {
    return IMemberRoles(internalContracts[uint(ID.MR)]);
  }

  function mcr() internal view returns (IMCR) {
    return IMCR(internalContracts[uint(ID.MC)]);
  }

  function changeDependentContractAddress() external override {
    master = INXMMaster(master);
    internalContracts[uint(ID.TC)] = master.getLatestAddress("TC");
    internalContracts[uint(ID.P1)] = master.getLatestAddress("P1");
    internalContracts[uint(ID.MR)] = master.getLatestAddress("MR");
    internalContracts[uint(ID.MC)] = master.getLatestAddress("MC");
  }
}<|MERGE_RESOLUTION|>--- conflicted
+++ resolved
@@ -568,15 +568,10 @@
 
   function createStakingPool(address manager) public override returns (address stakingPoolAddress) {
 
-<<<<<<< HEAD
-    address addr = address(new MinimalBeaconProxy{ salt: bytes32(uint(stakingPoolCount)) }(address(this)));
-    IStakingPool(addr).initialize(manager, stakingPoolCount);
-=======
     stakingPoolAddress = address(
-      new MinimalBeaconProxy{ salt: bytes32(uint(stakingPoolCounter)) }(address(this))
-    );
-    IStakingPool(stakingPoolAddress).initialize(manager, stakingPoolCounter);
->>>>>>> dda6c460
+      new MinimalBeaconProxy{ salt: bytes32(uint(stakingPoolCount)) }(address(this))
+    );
+    IStakingPool(stakingPoolAddress).initialize(manager, stakingPoolCount);
 
     stakingPoolCount++;
 
