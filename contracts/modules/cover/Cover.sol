--- conflicted
+++ resolved
@@ -80,18 +80,14 @@
   // Global active cover amount per asset.
   mapping(uint24 => uint) public totalActiveCoverForAsset;
 
-<<<<<<< HEAD
   bool public coverAmountTrackingEnabled;
   bool public activeCoverAmountCommitted;
-
-  event StakingPoolCreated(address stakingPoolAddress, address manager, address stakingPoolImplementation);
+  
   event CoverBought(uint coverId, uint productId, uint segmentId, address buyer);
   event CoverEdited(uint coverId, uint productId, uint segmentId, address buyer);
   event CoverExpired(uint coverId, uint segmentId);
 
 
-=======
->>>>>>> a7957627
   /* ========== CONSTRUCTOR ========== */
 
   constructor(
