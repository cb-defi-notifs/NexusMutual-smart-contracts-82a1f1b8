// SPDX-License-Identifier: GPL-3.0-only

pragma solidity ^0.8.9;

import "@openzeppelin/contracts-v4/token/ERC20/IERC20.sol";
import "@openzeppelin/contracts-v4/token/ERC721/ERC721.sol";
import "@openzeppelin/contracts-v4/utils/math/SafeCast.sol";
import "../../interfaces/IStakingPool.sol";

abstract contract StakingPool is IStakingPool, ERC721 {
  using SafeCast for uint;

  /* storage */

  // currently active staked nxm amount
  uint public activeStake;

  // supply of pool stake shares used by groups
  uint public stakeSharesSupply;

  // supply of pool rewards shares used by groups
  uint public rewardsSharesSupply;

  // current nxm reward per second for the entire pool
  // applies to active stake only and does not need update on deposits
  uint public rewardPerSecond;

  // accumulated reward per share of pool
  uint public accRewardPerPoolShare;

  // last accRewardPerPoolShare update timestamp
  uint public lastRewardUpdate;

  uint public firstActiveGroupId;
  uint public lastActiveGroupId;

  uint public firstActiveBucketId;

  // erc721 supply
  uint public totalSupply;

  // stakers are grouped based on the timelock expiration
  // group index is calculated based on the expiration date
  // the initial proposal is to have 4 groups per year (1 group per quarter)
  struct StakeGroup {
    uint stakeShares;
    uint rewardsShares;
    uint groupSharesSupply;
    uint accRewardPerStakeShareAtExpiration;
    uint expiredStakeAmount;
  }

  struct PoolBucket {
    uint rewardPerSecondCut;
  }

  struct Product {
    uint weight;
    uint currentAllocation;
    uint lastBucket;
  }

  struct ProductBucket {
    uint allocationCut;
  }

  // group id => amount
  mapping(uint => StakeGroup) public stakeGroups;

  // pool bucket id => PoolBucket
  mapping(uint => PoolBucket) public poolBuckets;

  // product id => pool bucket id => ProductBucket
  mapping(uint => mapping(uint => ProductBucket)) public productBuckets;

  // product id => Product
  mapping(uint => Product) public products;

  // nft id => group id => amount of group shares
  mapping(uint => mapping(uint => uint)) public balanceOf;

  /* immutables */

  IERC20 public immutable nxm;

  /* constants */

  // 7 * 13 = 91
  uint constant BUCKET_SIZE = 7 days;
  uint constant GROUP_SIZE = 91 days;
  uint constant MAX_GROUPS = 9; // 8 whole quarters + 1 partial quarter

  uint constant REWARDS_MULTIPLIER = 125;
  uint constant REWARDS_DENOMINATOR = 100;
  uint constant WEIGHT_DENOMINATOR = 100;

  modifier onlyCoverContract {
    // TODO: restrict calls to cover contract only
    _;
  }

  constructor (
    string memory _name,
    string memory _symbol,
    IERC20 _token
  ) ERC721(_name, _symbol) {
    nxm = _token;
  }

  function updateGroups() public {

    uint _firstActiveBucketId = firstActiveBucketId;
    uint currentBucketId = block.timestamp / BUCKET_SIZE;

    if (_firstActiveBucketId == currentBucketId) {
      return;
    }

    // SLOAD
    uint _activeStake = activeStake;
    uint _rewardPerSecond = rewardPerSecond;
    uint _accRewardPerShare = accRewardPerPoolShare;
    uint _stakeSharesSupply = stakeSharesSupply;
    uint _rewardsSharesSupply = rewardsSharesSupply;
    uint _lastRewardUpdate = lastRewardUpdate;
    uint _firstActiveGroupId = firstActiveGroupId;

    // first group for the current timestamp
    uint targetGroupId = block.timestamp / GROUP_SIZE;

    while (_firstActiveBucketId < currentBucketId) {

      ++_firstActiveBucketId;
      uint bucketEndTime = _firstActiveBucketId * BUCKET_SIZE;
      uint elapsed = bucketEndTime - _lastRewardUpdate;

      _accRewardPerShare += elapsed * _rewardPerSecond / _rewardsSharesSupply;
      _lastRewardUpdate = bucketEndTime;
      _rewardPerSecond -= poolBuckets[_firstActiveBucketId].rewardPerSecondCut;

      // should we expire a group?
      if (
        bucketEndTime % GROUP_SIZE != 0 ||
        _firstActiveGroupId == targetGroupId
      ) {
        continue;
      }

      // SLOAD
      StakeGroup memory group = stakeGroups[_firstActiveGroupId];

      uint expiredStake = _activeStake * group.stakeShares / _stakeSharesSupply;
      _activeStake -= expiredStake;
      group.expiredStakeAmount = expiredStake;
      group.accRewardPerStakeShareAtExpiration = _accRewardPerShare;

      _stakeSharesSupply -= group.stakeShares;
      _rewardsSharesSupply -= group.rewardsShares;

      // SSTORE
      stakeGroups[_firstActiveGroupId] = group;

      // advance to the next group
      _firstActiveGroupId++;
    }

    firstActiveGroupId = _firstActiveGroupId;
    firstActiveBucketId = _firstActiveBucketId;

    activeStake = _activeStake;
    rewardPerSecond = _rewardPerSecond;
    accRewardPerPoolShare = _accRewardPerShare;
    stakeSharesSupply = _stakeSharesSupply;
    rewardsSharesSupply = _rewardsSharesSupply;
    lastRewardUpdate = _lastRewardUpdate;
  }

  function deposit(
    uint amount,
    uint groupId,
    uint _positionId
  ) external returns (uint positionId) {

    updateGroups();

    // require groupId not to be expired
    require(groupId >= firstActiveGroupId);

    if (_positionId == 0) {
      positionId = ++totalSupply;
      _mint(msg.sender, positionId);
    } else {
      positionId = _positionId;
    }

    // transfer nxm from staker
    nxm.transferFrom(msg.sender, address(this), amount);

    StakeGroup memory group = stakeGroups[groupId];

    uint _activeStake = activeStake;
    uint _stakeSharesSupply = stakeSharesSupply;
    uint _rewardsSharesSupply = rewardsSharesSupply;

    uint newStakeShares = _stakeSharesSupply == 0
    ? amount
    : _stakeSharesSupply * amount / _activeStake;

    uint newRewardsShares = newStakeShares;

    {
      uint lockDuration = (groupId + 1) * GROUP_SIZE - block.timestamp;
      uint maxLockDuration = GROUP_SIZE * 8;
      newRewardsShares = newRewardsShares * REWARDS_MULTIPLIER / REWARDS_DENOMINATOR;
      newRewardsShares = newRewardsShares * lockDuration / maxLockDuration;
    }

<<<<<<< HEAD
    // limit cover amount to the amount left available
    uint capacity = calculateCapacity(
      staked, product.weight, params.globalCapacityRatio,  params.capacityReductionRatio
    );
=======
    uint newGroupShares;
>>>>>>> dda6c460

    if (group.groupSharesSupply == 0) {
      newGroupShares = amount;
    } else {
      // amount of nxm corresponding to this group
      uint groupStake = _activeStake * group.stakeShares / _stakeSharesSupply;
      newGroupShares = group.groupSharesSupply * amount / groupStake;
    }

<<<<<<< HEAD
    // price calculation
    uint actualPrice = getActualPriceAndUpdateBasePrice(
      params.productId,
      coverAmount,
      product.activeCoverAmount,
      capacity,
      params.initialPrice
    );
=======
    /* update rewards */
>>>>>>> dda6c460

    uint _rewardPerSecond = rewardPerSecond;
    uint elapsed = block.timestamp - lastRewardUpdate;

    if (elapsed > 0) {
      lastRewardUpdate = block.timestamp;
      accRewardPerPoolShare += elapsed * _rewardPerSecond / _rewardsSharesSupply;
    }

    /* store */

    group.stakeShares += newStakeShares;
    group.rewardsShares += newRewardsShares;
    group.groupSharesSupply += newGroupShares;

    stakeGroups[groupId] = group;
    balanceOf[positionId][groupId] += newGroupShares;

    activeStake = _activeStake + amount;
    stakeSharesSupply = _stakeSharesSupply + newStakeShares;
    rewardsSharesSupply = _rewardsSharesSupply + newRewardsShares;
  }

  function allocateCapacity(
    uint productId,
    uint amountInNXM,
    uint period,
    uint rewardRatio,
    uint initialPriceRatio
  ) public onlyCoverContract returns (uint newAllocation, uint premium) {

    updateGroups();

    uint currentAllocation = products[productId].currentAllocation;
    uint lastBucket = products[productId].lastBucket;
    uint currentBucket = block.timestamp / BUCKET_SIZE;

    while (lastBucket < currentBucket) {
      ++lastBucket;
      currentAllocation -= productBuckets[productId][lastBucket].allocationCut;
    }

    uint firstGroupId = block.timestamp / GROUP_SIZE;
    // group expiration must exceed the cover period
    uint firstUsableGroupId = (block.timestamp + period) / GROUP_SIZE;
    uint unusableShares = 0;

    for (uint i = firstGroupId; i < firstUsableGroupId; ++i) {
      unusableShares += stakeGroups[i].stakeShares;
    }

    uint _activeStake = activeStake;
    uint _stakeSharesSupply = stakeSharesSupply;
    uint usableShares = _stakeSharesSupply - unusableShares;

    // can be used total
    uint usableStake = _activeStake * usableShares / _stakeSharesSupply;
    // can be used by this product
    usableStake = usableStake * products[productId].weight / WEIGHT_DENOMINATOR;

    // could happen if is 100% in-use or if product weight is changed
    if (currentAllocation >= usableStake) {
      return (0, 0);
    }

    uint maxAllocation = usableStake - currentAllocation;
    newAllocation = min(amountInNXM, maxAllocation);

    premium = calculatePremium(
      currentAllocation,
      maxAllocation,
      newAllocation,
      initialPriceRatio,
      period
    );

    currentAllocation += newAllocation;
    products[productId].currentAllocation = currentAllocation;

    // ceil = fn(a, b) => (a + b - 1) / b
    uint expireAtBucket = (block.timestamp + period + BUCKET_SIZE - 1) / BUCKET_SIZE;
    productBuckets[productId][expireAtBucket].allocationCut += newAllocation;

    // TODO: this is the other rewards denominator, we need a different name for the shares one
    uint reward = premium * rewardRatio / REWARDS_DENOMINATOR;
    reward;
    // TODO: calculate and update the reward per second
  }

  function calculatePremium(
    uint currentAllocation,
    uint maxAllocation,
    uint newAllocation,
    uint initialPriceRatio,
    uint period
  ) public returns (uint) {
    return 0;
  }

  struct BurnParams {
    uint productId;
    uint amount;
    uint start;
    uint period;
  }

  // O(1)
  function burn(BurnParams memory params) public onlyCoverContract {

    // TODO: free up the stake used by the corresponding cover
    // TODO: check if it's worth restricting the burn to 99% of the active stake

    updateGroups();

    uint _activeStake = activeStake;
    uint burnAmount = params.amount;
    activeStake = _activeStake > burnAmount ? _activeStake - burnAmount : 0;
  }

  /* utils */

  function min(uint a, uint b) internal pure returns (uint) {
    return a < b ? a : b;
  }

  function max(uint a, uint b) internal pure returns (uint) {
    return a > b ? a : b;
  }

<<<<<<< HEAD
  /**
   * Price changes towards targetPrice from lastPrice by maximum of 1% a day per every 100k NXM staked
   */
  function interpolatePrice(
    uint lastPrice,
    uint targetPrice,
    uint lastPriceUpdate,
    uint currentTimestamp
  ) public pure returns (uint) {

    uint priceChange = (currentTimestamp - lastPriceUpdate) / 1 days * PRICE_RATIO_CHANGE_PER_DAY;

    if (targetPrice > lastPrice) {
      return targetPrice;
    }

    return lastPrice - (lastPrice - targetPrice) * priceChange / PRICE_DENOMINATOR;
  }

  /**
  */
  function calculateCapacity(
    uint staked,
    uint productWeight,
    uint globalCapacityRatio,
    uint capacityReductionRatio
  ) internal pure returns (uint) {
    return staked *
    globalCapacityRatio *
    productWeight *
    (CAPACITY_REDUCTION_DENOMINATOR - capacityReductionRatio) /
    GLOBAL_CAPACITY_DENOMINATOR /
    PRODUCT_WEIGHT_DENOMINATOR /
    CAPACITY_REDUCTION_DENOMINATOR;
  }

  function getPriceParameters(
    uint productId,
    uint globalCapacityRatio,
    uint capacityReductionRatio
  ) external view returns (
    uint activeCover, uint capacity, uint lastBasePrice, uint targetPrice
  ) {

    Product storage product = products[productId];

    activeCover = product.activeCoverAmount;
    uint currentBucket = block.timestamp / BUCKET_SIZE;
    uint lastBucket = product.lastBucket;
    // process expirations
    while (lastBucket < currentBucket) {
      ++lastBucket;
      activeCover -= productBuckets[productId][lastBucket].expiringCoverAmount;
    }

    // TODO: FIXME: implement with new staking implementation
    uint staked = 0;
    capacity = calculateCapacity(
      staked,
      product.weight,
      globalCapacityRatio,
      capacityReductionRatio
    );
    lastBasePrice = lastBasePrices[productId].value;
    targetPrice = targetPrices[productId];
  }

=======
>>>>>>> dda6c460
}<|MERGE_RESOLUTION|>--- conflicted
+++ resolved
@@ -38,6 +38,14 @@
 
   // erc721 supply
   uint public totalSupply;
+
+  /*
+    (productId, poolAddress) => lastPrice
+    Last base prices at which a cover was sold by a pool for a particular product.
+  */
+  mapping(uint => LastPrice) lastBasePrices;
+
+  mapping(uint => uint) targetPrices;
 
   // stakers are grouped based on the timelock expiration
   // group index is calculated based on the expiration date
@@ -64,6 +72,11 @@
     uint allocationCut;
   }
 
+  struct LastPrice {
+    uint96 value;
+    uint32 lastUpdateTime;
+  }
+
   // group id => amount
   mapping(uint => StakeGroup) public stakeGroups;
 
@@ -93,6 +106,11 @@
   uint constant REWARDS_MULTIPLIER = 125;
   uint constant REWARDS_DENOMINATOR = 100;
   uint constant WEIGHT_DENOMINATOR = 100;
+
+  uint public constant GLOBAL_CAPACITY_DENOMINATOR = 10_000;
+  uint public constant PRODUCT_WEIGHT_DENOMINATOR = 10_000;
+  uint public constant CAPACITY_REDUCTION_DENOMINATOR = 10_000;
+  uint public constant INITIAL_PRICE_DENOMINATOR = 10_000;
 
   modifier onlyCoverContract {
     // TODO: restrict calls to cover contract only
@@ -215,14 +233,7 @@
       newRewardsShares = newRewardsShares * lockDuration / maxLockDuration;
     }
 
-<<<<<<< HEAD
-    // limit cover amount to the amount left available
-    uint capacity = calculateCapacity(
-      staked, product.weight, params.globalCapacityRatio,  params.capacityReductionRatio
-    );
-=======
     uint newGroupShares;
->>>>>>> dda6c460
 
     if (group.groupSharesSupply == 0) {
       newGroupShares = amount;
@@ -232,18 +243,7 @@
       newGroupShares = group.groupSharesSupply * amount / groupStake;
     }
 
-<<<<<<< HEAD
-    // price calculation
-    uint actualPrice = getActualPriceAndUpdateBasePrice(
-      params.productId,
-      coverAmount,
-      product.activeCoverAmount,
-      capacity,
-      params.initialPrice
-    );
-=======
     /* update rewards */
->>>>>>> dda6c460
 
     uint _rewardPerSecond = rewardPerSecond;
     uint elapsed = block.timestamp - lastRewardUpdate;
@@ -373,42 +373,20 @@
     return a > b ? a : b;
   }
 
-<<<<<<< HEAD
-  /**
-   * Price changes towards targetPrice from lastPrice by maximum of 1% a day per every 100k NXM staked
-   */
-  function interpolatePrice(
-    uint lastPrice,
-    uint targetPrice,
-    uint lastPriceUpdate,
-    uint currentTimestamp
-  ) public pure returns (uint) {
-
-    uint priceChange = (currentTimestamp - lastPriceUpdate) / 1 days * PRICE_RATIO_CHANGE_PER_DAY;
-
-    if (targetPrice > lastPrice) {
-      return targetPrice;
-    }
-
-    return lastPrice - (lastPrice - targetPrice) * priceChange / PRICE_DENOMINATOR;
-  }
-
-  /**
-  */
-  function calculateCapacity(
-    uint staked,
-    uint productWeight,
-    uint globalCapacityRatio,
-    uint capacityReductionRatio
-  ) internal pure returns (uint) {
-    return staked *
-    globalCapacityRatio *
-    productWeight *
-    (CAPACITY_REDUCTION_DENOMINATOR - capacityReductionRatio) /
-    GLOBAL_CAPACITY_DENOMINATOR /
-    PRODUCT_WEIGHT_DENOMINATOR /
-    CAPACITY_REDUCTION_DENOMINATOR;
-  }
+   function calculateCapacity(
+     uint staked,
+     uint productWeight,
+     uint globalCapacityRatio,
+     uint capacityReductionRatio
+   ) internal pure returns (uint) {
+     return staked *
+     globalCapacityRatio *
+     productWeight *
+     (CAPACITY_REDUCTION_DENOMINATOR - capacityReductionRatio) /
+     GLOBAL_CAPACITY_DENOMINATOR /
+     PRODUCT_WEIGHT_DENOMINATOR /
+     CAPACITY_REDUCTION_DENOMINATOR;
+   }
 
   function getPriceParameters(
     uint productId,
@@ -420,14 +398,8 @@
 
     Product storage product = products[productId];
 
-    activeCover = product.activeCoverAmount;
-    uint currentBucket = block.timestamp / BUCKET_SIZE;
-    uint lastBucket = product.lastBucket;
-    // process expirations
-    while (lastBucket < currentBucket) {
-      ++lastBucket;
-      activeCover -= productBuckets[productId][lastBucket].expiringCoverAmount;
-    }
+    // TODO: FIXME: implement with new staking implementation
+    activeCover = 0;
 
     // TODO: FIXME: implement with new staking implementation
     uint staked = 0;
@@ -440,7 +412,4 @@
     lastBasePrice = lastBasePrices[productId].value;
     targetPrice = targetPrices[productId];
   }
-
-=======
->>>>>>> dda6c460
 }