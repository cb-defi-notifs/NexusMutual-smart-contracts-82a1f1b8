--- conflicted
+++ resolved
@@ -47,16 +47,6 @@
     _transfer(from, to, amount);
   }
 
-<<<<<<< HEAD
-  function allocateCapacity(AllocateCapacityParams calldata params) external override returns (uint, uint) {
-    usedCapacity[params.productId] += params.coverAmount;
-
-    return (uint(params.coverAmount), calculatePremium(mockPrices[params.productId], params.coverAmount, params.period));
-  }
-
-  function calculatePremium(uint priceRatio, uint coverAmount, uint period) public pure returns (uint) {
-    return priceRatio * coverAmount / MAX_PRICE_RATIO * period / 365 days;
-=======
   function allocateCapacity(
     uint productId,
     uint amountInNXM,
@@ -65,8 +55,11 @@
     uint initialPriceRatio
   ) external /*override*/ returns (uint coveredAmountInNXM, uint premiumInNXM) {
     usedCapacity[productId] += amountInNXM;
-    return (amountInNXM, mockPrices[productId] * amountInNXM / 10000);
->>>>>>> dda6c460
+    return (amountInNXM, calculatePremium(mockPrices[productId], amountInNXM, period));
+  }
+
+  function calculatePremium(uint priceRatio, uint coverAmount, uint period) public pure returns (uint) {
+    return priceRatio * coverAmount / MAX_PRICE_RATIO * period / 365 days;
   }
 
   function stake(uint amount) external {
