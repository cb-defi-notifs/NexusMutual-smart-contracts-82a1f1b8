// SPDX-License-Identifier: GPL-3.0-only

import "hardhat/console.sol";

pragma solidity ^0.5.0;

import "../interfaces/IMemberRoles.sol";

contract MemberRolesMock {

  enum Role { UnAssigned, AdvisoryBoard, Member, Owner }

  mapping(address => Role) roles;

  function memberAtIndex(uint, uint) external pure returns (address, bool) {
    revert("Unexpected MemberRolesMock call");
  }

  function membersLength(uint) external pure returns (uint) {
    return 0;
  }

<<<<<<< HEAD
  function checkRole(address memberAddress, uint roleId) public view returns (bool) {
=======
  function checkRole(address memberAddress, uint roleId) external view returns (bool) {
>>>>>>> 2c6d1f49
    return uint(roles[memberAddress]) == roleId;
  }

  function setRole(address memberAddress, uint roleId) public {
    roles[memberAddress] = Role(uint8(roleId));
  }

}<|MERGE_RESOLUTION|>--- conflicted
+++ resolved
@@ -20,11 +20,7 @@
     return 0;
   }
 
-<<<<<<< HEAD
-  function checkRole(address memberAddress, uint roleId) public view returns (bool) {
-=======
   function checkRole(address memberAddress, uint roleId) external view returns (bool) {
->>>>>>> 2c6d1f49
     return uint(roles[memberAddress]) == roleId;
   }
 
